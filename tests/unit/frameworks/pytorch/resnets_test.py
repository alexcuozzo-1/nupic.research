--- conflicted
+++ resolved
@@ -53,22 +53,11 @@
         net(Variable(torch.randn(2, 3, 32, 32)))
         self.assertIsInstance(net, ResNet, "ResNet50 with default sparse parameters")
 
-<<<<<<< HEAD
-=======
         # Test on CUDA if available
         if torch.cuda.is_available():
             net.cuda()
             x = Variable(torch.randn(16, 3, 224, 224))
             net(x.cuda())
-
-    def test_default_params(self):
-        """Test default params."""
-        params = default_sparse_params(*cf_dict["50"])
-        self.assertEqual(params["stem"].percent_on, 1.0)
-
-        # For sparse, the params_function should be set.
-        params = default_sparse_params(*cf_dict["50"], sparse=True)
-        self.assertIsNotNone(params["stem"].params_function)
 
     def test_params_count(self):
         """
@@ -89,7 +78,6 @@
         self.assertEqual(params_sparse, total_params_dense)
         self.assertLess(nonzero_params_sparse, 10000000)
 
->>>>>>> c841a0d2
     def test_custom_per_group(self):
         """Evaluate ResNets customized per group"""
 
