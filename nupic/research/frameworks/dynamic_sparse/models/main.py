--- conflicted
+++ resolved
@@ -34,27 +34,8 @@
     DSLinear,
     DynamicSparseBase,
 )
+from nupic.research.frameworks.common.utils import NumScheduler
 from nupic.torch.modules import update_boost_strength
-
-
-class NumScheduler(object):
-    """
-    Class like an lr_scheduler, but for any number of concern.
-    In it's simplest form, this will just grab an element from
-    a list of 'values' depending on the epic, but further development
-    could allow the logic could be made more complex.
-    """
-
-    def __init__(self, values):
-        self._values = values
-        self._epoch = 0
-
-    def step(self):
-        self._epoch += 1
-
-    def get_value(self):
-        idx = min(self._epoch, len(self._values) - 1)
-        return self._values[idx]
 
 
 class BaseModel:
@@ -310,39 +291,24 @@
 
         with torch.no_grad():
 
-<<<<<<< HEAD
-            # define sparse modules
-            self.sparse_modules = []
-            for m in list(self.network.modules())[self.start_sparse : self.end_sparse]:
-                if self.has_params(m):
-                    self.sparse_modules.append(m)
-                    shape = m.weight.shape
-                    # two approaches of defining epsilon
-                    if self.epsilon:
-                        on_perc = self.epsilon * np.sum(shape) / np.prod(shape)
-                    if self.sparsify_fixed:
-                        mask = self._sparsify_fixed(shape, on_perc)
-                    else:
-                        mask = self._sparsify_stochastic(shape, on_perc)
-                    m.weight.data *= mask
-                    self.masks.append(mask)
-                    self.num_params.append(torch.sum(mask).item())
-=======
-            for idx, m in enumerate(self.sparse_modules):
-                shape = m.weight.shape
-                # two approaches of defining epsilon
-                if self.epsilon:
-                    on_perc = self.epsilon * np.sum(shape) / np.prod(shape)
-                if on_perc[idx] >= 1:
-                    mask = torch.ones(shape).float().to(self.device)
-                elif self.sparsify_fixed:
-                    mask = self._sparsify_fixed(shape, on_perc[idx])
-                else:
-                    mask = self._sparsify_stochastic(shape, on_perc[idx])
-                m.weight.data *= mask
-                self.masks.append(mask)
-                self.num_params.append(torch.sum(mask).item())
->>>>>>> c2771a4c
+        # TODO: restore the implementation of start_sparse and end_sparse
+        # TODO: restore the implementation of sparse_linear_only
+        for idx, m in enumerate(self.sparse_modules):
+            shape = m.weight.shape
+            # two approaches of defining epsilon
+            if self.epsilon:
+                on_perc = self.epsilon * np.sum(shape) / np.prod(shape)
+            # TODO: remove non-sparse layers from the array. Impact other functions, such as logging and debugging
+            # sparse modules should include only the layers which are actually sparse
+            if on_perc[idx] >= 1:
+                mask = torch.ones(shape).float().to(self.device)
+            elif self.sparsify_fixed:
+                mask = self._sparsify_fixed(shape, on_perc[idx])
+            else:
+                mask = self._sparsify_stochastic(shape, on_perc[idx])
+            m.weight.data *= mask
+            self.masks.append(mask)
+            self.num_params.append(torch.sum(mask).item())
 
     @classmethod
     def get_sparse_modules(cls, net):
@@ -359,6 +325,7 @@
         for m in net.children():
 
             # Check if Conv or Linear.
+            # TODO: use a common function, such as has_params
             if isinstance(m, (nn.Linear, nn.Conv2d)):
                 sparse_modules.append(m)
 
@@ -376,7 +343,6 @@
         This function recursively finds which modules are intended to
         be dynamically sparse.
         """
-
         sparse_modules = []
         for m in net.children():
 
