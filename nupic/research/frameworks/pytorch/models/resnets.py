# ----------------------------------------------------------------------
# Numenta Platform for Intelligent Computing (NuPIC)
# Copyright (C) 2019, Numenta, Inc.  Unless you have an agreement
# with Numenta, Inc., for a separate license for this software code, the
# following terms and conditions apply:
#
# This program is free software: you can redistribute it and/or modify
# it under the terms of the GNU Affero Public License version 3 as
# published by the Free Software Foundation.
#
# This program is distributed in the hope that it will be useful,
# but WITHOUT ANY WARRANTY; without even the implied warranty of
# MERCHANTABILITY or FITNESS FOR A PARTICULAR PURPOSE.
# See the GNU Affero Public License for more details.
# summary
# You should have received a copy of the GNU Affero Public License
# along with this program.  If not, see http://www.gnu.org/licenses.
#
# http://numenta.org/licenses/
# ----------------------------------------------------------------------

# adapted from https://github.com/meliketoy/wide-resnet.pytorch/

from collections import namedtuple

import torch.nn as nn

import nupic.torch.modules as nupic_modules
from nupic.research.frameworks.pytorch.sparse_layer_params import (
    LayerParams,
    auto_sparse_activation_params,
    auto_sparse_conv_params,
)
from nupic.torch.modules import Flatten, KWinners2d

# Defines default convolutional params for different size conv layers
ConvParams = namedtuple("ConvParams", ["kernel_size", "padding"])
conv_types = {
    "1x1": ConvParams(kernel_size=1, padding=0),
    "3x3": ConvParams(kernel_size=3, padding=1),
    "5x5": ConvParams(kernel_size=5, padding=2),
    "7x7": ConvParams(kernel_size=7, padding=3),
}


def default_sparse_params(group_type, number_layers, sparse=False):
    """
    Creates dictionary with default parameters. If sparse=True is passed to the model,
    default params are created using auto_sparse_params.

    :param group_type: defines whether group is BasicBlock or Bottleneck.
    :param number_layers: number of layers to be assigned to each group.
    :param sparse: bool indicating whether a default sparse network should be created.

    :returns dictionary with default parameters
    """
    noact_layer_params = LayerParams()
    if sparse:
        layer_params = LayerParams(
            conv_params_func=auto_sparse_conv_params,
            activation_params_func=auto_sparse_activation_params,
        )
    else:
        layer_params = LayerParams()

    if group_type == BasicBlock:
        params = dict(
            conv3x3_1=layer_params, conv3x3_2=noact_layer_params, shortcut=layer_params
        )
    elif group_type == Bottleneck:
        params = dict(
            conv1x1_1=layer_params,
            conv3x3_2=layer_params,
            conv1x1_3=layer_params,
            shortcut=layer_params,
        )

    return dict(
        stem=layer_params,
        filters64=[params] * number_layers[0],
        filters128=[params] * number_layers[1],
        filters256=[params] * number_layers[2],
        filters512=[params] * number_layers[3],
        linear=noact_layer_params,
    )


def linear_layer(input_size, output_size, layer_params, sparse_weights_type):
    """Basic linear layer, which accepts different sparse layer types."""
    layer = nn.Linear(input_size, output_size)

    # Compute params for sparse-weights module.
    if layer_params:
        weight_params = layer_params.get_linear_params(
            input_size,
            output_size,
        )
    else:
        weight_params = None

    # Initialize sparse-weights module as specified.
    if weight_params:
        return sparse_weights_type(layer, **weight_params)
    else:
        return layer


def conv_layer(
    conv_type,
    in_planes,
    out_planes,
    layer_params,
    sparse_weights_type,
    stride=1,
    bias=False,
):
    """Basic conv layer, which accepts different sparse layer types."""
    kernel_size, padding = conv_types[conv_type]
    layer = nn.Conv2d(
        in_planes,
        out_planes,
        kernel_size=kernel_size,
        stride=stride,
        padding=padding,
        bias=bias,
    )

    # Compute params for sparse-weights module.
    if layer_params:
        weight_params = layer_params.get_conv_params(
            in_planes,
            out_planes,
            kernel_size
        )
    else:
        weight_params = None

    # Initialize sparse-weights module as specified.
    if weight_params:
        return sparse_weights_type(layer, **weight_params)
    else:
        return layer


def activation_layer(
    out,
    params,
    kernel_size=0
):
    """Basic activation layer.
<<<<<<< HEAD
    Defaults to ReLU if `activation_params` are evaulated from `params`.
    Otherwise KWinners is used."""
=======
    Defaults to ReLU if percent_on is < 0.5. Otherwise KWinners is used."""
    if params.params_function is not None:
        params = params.params_function(0, out, kernel_size)
>>>>>>> c841a0d2

    # Compute params for kwinners activation module.
    if params:
        activation_params = params.get_activation_params(0, out, 0)
    else:
<<<<<<< HEAD
        activation_params = None

    # Initialize kwinners module as specified.
    if activation_params:
        return KWinners2d(
            out,
            **activation_params
=======
        return nn.Sequential(
            KWinners2d(
                out,
                percent_on=params.percent_on,
                boost_strength=params.boost_strength,
                boost_strength_factor=params.boost_strength_factor,
                k_inference_factor=params.k_inference_factor,
                local=params.local
            ),
            nn.ReLU(inplace=True)
>>>>>>> c841a0d2
        )
    else:
        return nn.ReLU(inplace=True)


class BasicBlock(nn.Module):
    """Default block for ResNets with < 50 layers."""

    expansion = 1

    def __init__(self, in_planes, planes, sparse_weights_type, layer_params, stride=1):
        super(BasicBlock, self).__init__()

        self.regular_path = nn.Sequential(
            conv_layer(
                "3x3",
                in_planes,
                planes,
                layer_params["conv3x3_1"],
                sparse_weights_type=sparse_weights_type,
                stride=stride,
            ),
            nn.BatchNorm2d(planes),
            activation_layer(planes, layer_params["conv3x3_1"]),
            conv_layer(
                "3x3",
                planes,
                planes,
                layer_params["conv3x3_2"],
                sparse_weights_type=sparse_weights_type,
            ),
            nn.BatchNorm2d(planes),
        )

        self.shortcut = nn.Sequential()
        if stride != 1 or in_planes != planes:
            self.shortcut = nn.Sequential(
                conv_layer(
                    "1x1",
                    in_planes,
                    planes,
                    layer_params["shortcut"],
                    sparse_weights_type=sparse_weights_type,
                    stride=stride,
                ),
                nn.BatchNorm2d(planes),
            )

        self.post_activation = activation_layer(planes, layer_params["shortcut"])

    def forward(self, x):
        out = self.regular_path(x)
        out += self.shortcut(x)
        out = self.post_activation(out)
        return out


class Bottleneck(nn.Module):
    """Default block for ResNets with >= 50 layers."""

    expansion = 4

    def __init__(self, in_planes, planes, sparse_weights_type, layer_params, stride=1):
        super(Bottleneck, self).__init__()
        self.regular_path = nn.Sequential(
            # 1st layer
            conv_layer(
                "1x1",
                in_planes,
                planes,
                layer_params["conv1x1_1"],
                sparse_weights_type=sparse_weights_type,
            ),
            nn.BatchNorm2d(planes),
            activation_layer(planes, layer_params["conv1x1_1"], kernel_size=1),
            # 2nd layer
            conv_layer(
                "3x3",
                planes,
                planes,
                layer_params["conv3x3_2"],
                sparse_weights_type=sparse_weights_type,
                stride=stride,
            ),
            nn.BatchNorm2d(planes),
            activation_layer(planes, layer_params["conv3x3_2"], kernel_size=3),
            # 3rd layer
            conv_layer(
                "1x1",
                planes,
                self.expansion * planes,
                layer_params["conv1x1_3"],
                sparse_weights_type=sparse_weights_type,
            ),
            nn.BatchNorm2d(self.expansion * planes),
        )

        self.shortcut = nn.Sequential()
        if stride != 1 or in_planes != self.expansion * planes:
            self.shortcut = nn.Sequential(
                conv_layer(
                    "1x1",
                    in_planes,
                    self.expansion * planes,
                    layer_params["shortcut"],
                    sparse_weights_type=sparse_weights_type,
                    stride=stride,
                ),
                nn.BatchNorm2d(self.expansion * planes),
            )

        self.post_activation = activation_layer(
            self.expansion * planes, layer_params["shortcut"], kernel_size=1
        )

    def forward(self, x):
        out = self.regular_path(x)
        out += self.shortcut(x)
        out = self.post_activation(out)
        return out


# Number of blocks per group for different size Resnets.
cf_dict = {
    "18": (BasicBlock, [2, 2, 2, 2]),
    "34": (BasicBlock, [3, 4, 6, 3]),
    "50": (Bottleneck, [3, 4, 6, 3]),
    "101": (Bottleneck, [3, 4, 23, 3]),
    "152": (Bottleneck, [3, 8, 36, 3]),
}

# URLs to access pretrained models
model_urls = {
    18: "https://download.pytorch.org/models/resnet18-5c106cde.pth",
    34: "https://download.pytorch.org/models/resnet34-333f7ec4.pth",
    50: "https://download.pytorch.org/models/resnet50-19c8e357.pth",
    101: "https://download.pytorch.org/models/resnet101-5d3b4d8f.pth",
    152: "https://download.pytorch.org/models/resnet152-b121ed2d.pth",
}


class ResNet(nn.Module):
    """Based of torchvision Resnet @
    https://github.com/pytorch/vision/blob/master/torchvision/models/resnet.py"""

    def __init__(self, config=None):
        super(ResNet, self).__init__()

        # update config
        defaults = dict(
            depth=50,
            num_classes=1000,
            linear_sparse_weights_type="SparseWeights",
            conv_sparse_weights_type="SparseWeights2d",
            defaults_sparse=False,
        )
        defaults.update(config or {})
        self.__dict__.update(defaults)

        self.linear_sparse_weights_type = getattr(
            nupic_modules, self.linear_sparse_weights_type)
        self.conv_sparse_weights_type = getattr(
            nupic_modules, self.conv_sparse_weights_type)

        if not hasattr(self, "sparse_params"):
            self.sparse_params = default_sparse_params(
                *cf_dict[str(self.depth)], sparse=self.defaults_sparse
            )

        self.in_planes = 64

        block, num_blocks = self._config_layers()

        self.features = nn.Sequential(
            # stem
            conv_layer(
                "7x7",
                3,
                64,
                self.sparse_params["stem"],
                sparse_weights_type=self.conv_sparse_weights_type,
                stride=2,
            ),
            nn.BatchNorm2d(64),
            activation_layer(64, self.sparse_params["stem"], kernel_size=7),
            nn.MaxPool2d(kernel_size=3, stride=2, padding=1),
            # groups 1 to 4
            self._make_group(
                block, 64, num_blocks[0], self.sparse_params["filters64"], stride=1
            ),
            self._make_group(
                block, 128, num_blocks[1], self.sparse_params["filters128"], stride=2
            ),
            self._make_group(
                block, 256, num_blocks[2], self.sparse_params["filters256"], stride=2
            ),
            self._make_group(
                block, 512, num_blocks[3], self.sparse_params["filters512"], stride=2
            ),
            nn.AdaptiveAvgPool2d(1),
            Flatten(),
        )

        # last output layer
        self.classifier = linear_layer(
            512 * block.expansion,
            self.num_classes,
            self.sparse_params["linear"],
            self.linear_sparse_weights_type,
        )

    def _config_layers(self):
        depth_lst = [18, 34, 50, 101, 152]
        assert (
            self.depth in depth_lst
        ), "Error : Resnet depth should be either 18, 34, 50, 101, 152"

        return cf_dict[str(self.depth)]

    def _make_group(self, block, planes, num_blocks, sparse_params, stride):
        strides = [stride] + [1] * (num_blocks - 1)
        layers = []

        # allows sparse params to be defined per group
        if type(sparse_params) == dict:
            sparse_params = [sparse_params] * num_blocks

        assert (
            len(sparse_params) == num_blocks
        ), "Length of sparse params {:d} should equal num of blocks{:d}".format(
            len(sparse_params), num_blocks
        )

        for layer_params, stride in zip(sparse_params, strides):
            layers.append(
                block(
                    self.in_planes,
                    planes,
                    layer_params=layer_params,
                    sparse_weights_type=self.conv_sparse_weights_type,
                    stride=stride,
                )
            )
            self.in_planes = planes * block.expansion

        return nn.Sequential(*layers)

    def forward(self, x):
        out = self.features(x)
        out = self.classifier(out)
        return out


# convenience classes
def build_resnet(depth, config=None):
    config = config or {}
    config["depth"] = depth
    return ResNet(config)


def resnet18(config=None):
    return build_resnet(18, config)


def resnet34(config=None):
    return build_resnet(34, config)


def resnet50(config=None):
    return build_resnet(50, config)


def resnet101(config=None):
    return build_resnet(101, config)


def resnet152(config=None):
    return build_resnet(152, config)<|MERGE_RESOLUTION|>--- conflicted
+++ resolved
@@ -148,39 +148,23 @@
     kernel_size=0
 ):
     """Basic activation layer.
-<<<<<<< HEAD
-    Defaults to ReLU if `activation_params` are evaulated from `params`.
+    Defaults to ReLU if `activation_params` are evaluated from `params`.
     Otherwise KWinners is used."""
-=======
-    Defaults to ReLU if percent_on is < 0.5. Otherwise KWinners is used."""
-    if params.params_function is not None:
-        params = params.params_function(0, out, kernel_size)
->>>>>>> c841a0d2
 
     # Compute params for kwinners activation module.
     if params:
         activation_params = params.get_activation_params(0, out, 0)
     else:
-<<<<<<< HEAD
         activation_params = None
 
     # Initialize kwinners module as specified.
     if activation_params:
-        return KWinners2d(
-            out,
-            **activation_params
-=======
         return nn.Sequential(
             KWinners2d(
                 out,
-                percent_on=params.percent_on,
-                boost_strength=params.boost_strength,
-                boost_strength_factor=params.boost_strength_factor,
-                k_inference_factor=params.k_inference_factor,
-                local=params.local
+                **activation_params
             ),
             nn.ReLU(inplace=True)
->>>>>>> c841a0d2
         )
     else:
         return nn.ReLU(inplace=True)
