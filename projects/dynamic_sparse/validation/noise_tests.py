--- conflicted
+++ resolved
@@ -86,14 +86,6 @@
     print(experiment_path)
     noise_levels = [0, 0.025, 0.05, 0.075, 0.10, 0.125, 0.15, 0.175, 0.20]
     results = {}
-<<<<<<< HEAD
-    # dataset = Dataset(config=dict(
-    #     device="cuda",
-    #     dataset_name="CIFAR10",
-    #     data_dir="~/nta/datasets",
-    # ))
-=======
->>>>>>> e4489af0
     number_noise_tests = 10
     df = browser.load(experiment_path)
 
@@ -104,19 +96,11 @@
         for idx, instance in enumerate(os.listdir(experiment_path))
         if os.path.isdir(os.path.join(experiment_path, instance))
     ]
-<<<<<<< HEAD
-    ray.get(all_instances)
-
-    # aggregate results
-    full_results = []
-    for instance, results in all_instances:
-=======
     results_per_instance = ray.get(all_instances)
 
     # aggregate results
     full_results = {}
     for instance, results in results_per_instance:
->>>>>>> e4489af0
         # define short name for aggregation
         exp_short_name = re.sub(r"^\d+_", "", instance[10:][:-28])
         # iterate through results
